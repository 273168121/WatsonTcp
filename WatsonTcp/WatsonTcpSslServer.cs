--- conflicted
+++ resolved
@@ -522,14 +522,7 @@
             int maxTimeout = 500;
             int currentTimeout = 0;
             bool timeout = false;
-<<<<<<< HEAD
-                        
-=======
-
-            string sourceIp = ((IPEndPoint)client.Tcp.Client.RemoteEndPoint).Address.ToString();
-            int sourcePort = ((IPEndPoint)client.Tcp.Client.RemoteEndPoint).Port;
-
->>>>>>> c8a655b3
+            
             byte[] headerBytes;
             string header = "";
             long contentLength;
@@ -707,13 +700,7 @@
             int maxTimeout = 500;
             int currentTimeout = 0;
             bool timeout = false;
-
-<<<<<<< HEAD
-=======
-            string sourceIp = ((IPEndPoint)client.Tcp.Client.RemoteEndPoint).Address.ToString();
-            int sourcePort = ((IPEndPoint)client.Tcp.Client.RemoteEndPoint).Port;
-
->>>>>>> c8a655b3
+            
             byte[] headerBytes;
             string header = "";
             long contentLength;
