--- conflicted
+++ resolved
@@ -14,11 +14,7 @@
     public class WatsonTcpClient : IDisposable
     {
         #region Public-Members
-<<<<<<< HEAD
-
-=======
-          
->>>>>>> a4c5c837
+
         #endregion
 
         #region Private-Members
